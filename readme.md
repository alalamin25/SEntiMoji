--- conflicted
+++ resolved
@@ -1,52 +1,3 @@
-<<<<<<< HEAD
 version https://git-lfs.github.com/spec/v1
-oid sha256:57711e91409d2bad9a7e1f7d293ea38cd79178d36f461855a993a033e906d474
-size 4515
-=======
-# README
-This repository contains the data, code, pre-trained models and experiment results for the paper: **[Emoji-Powered Sentiment Analysis for Software Development]** (Anonymous authors for blind review).
-
-## SentiMoji
-This study proposes SentiMoji, which leverages the texts containing emoji from both Github and Twitter to improve the sentiment analysis task in software engineering (SE) domain. SentiMoji is demonstrated to be able to significantly outperform the exisiting SE-customized sentiment analysis methods on representative benchmark datasets.
-
-## Overview
-* data/ contains the data used in this study. It contains two subfolders:
-  - GitHub_data/ contains the processed emoji-texts used to train SentiMoji.
-  - benchmark_dataset/ contains the benchmark datasets used for evaluation, i.e., the JIRA, Stack Overflow, Code Review, and Java Library datset.
-
-* code/ contains the scripts of SentiMoji model. The variants of SentiMoji share the same scripts with it. 
-  - SentiMoji_script/ contains the representation learning code (Deepmoji/deepmoji), the pipeline code for training and evaluating (pipeline.py), the files mapping labels to class indexes (label2index/), and vocabulary dicts for each pre-trained representation model (vocabulary/).
-  - Mtest.py is responsible for the McNemar’s test.
-
-* trained_model/ contains the pre-trained embeddings, representation models, and final sentiment classifier. It contains three subfolders:
-  - word_embeddings/ contains the word embeddings trained on GitHub posts. 
-  - representation_model/ contains the pre-trained representation models used for SentiMoji (i.e., model_SentiMoji.hdf5), SentiMoji-G (i.e., model_SentiMoji-G.hdf5), and SentiMoji-T (i.e., model_SentiMoji-T.hdf5). 
-
-* result/ contains the detailed results of five-fold cross-validation (summarized in the sheets of result_5fold.xlsx) instead of the mean performance shown in the paper. In addition, for each dataset, we show the predicted labels for all folds. In each result file, the first column is the text, the second column is the predicted label, and the third column is the ground truth label.
-
-
-
-## Running SentiMoji
-1. We assume that you're using Python 3.6 with pip installed. As a backend you need to install either Theano (version 0.9+) or Tensorflow (version 1.3+). To run the code, you need the following dependencies:
- - [Keras](https://github.com/fchollet/keras) (above 2.0.0)
- - [scikit-learn](https://github.com/scikit-learn/scikit-learn)
- - [h5py](https://github.com/h5py/h5py)
- - [text-unidecode](https://github.com/kmike/text-unidecode)
- - [emoji](https://github.com/carpedm20/emoji)
- - [argparse](https://docs.python.org/3/library/argparse.html)
-
-If you lack some of the above dependencies, you can install it with pip.
-
-2. In order to train a sentiment classifer based on SentiMoji (or the variants of SentiMoji) model, you can run the scripts in the code/SentiMoji_scripts directory. 
-For example, if you want to train and evaluate the classifier on the Jira dataset using the SentiMoji representation model, navigate to code/SentiMoji_scripts/ directory and run:
-`python pipeline.py -model=SentiMoji -dataset=Jira`
-If you want to try another model or dataset, just change the argument of the command line.
-
-## Declaration
-1. We upload all the benchmark datasets to this repository for convenience. As they were not generated and released by us, we do not claim any rights on them. If you use any of them, please make sure you fulfill the licenses that they were released with and consider citing the original papers. The scripts of baseline methods ([SentiStrength](http://sentistrength.wlv.ac.uk/), [SentiStrength-SE](http://laser.cs.uno.edu/resources/ProjectData/SentiStrength-SE_v1.5.zip), [SentiCR](https://github.com/senticr/SentiCR), [Senti4SD](https://github.com/collab-uniba/Senti4SD))  are not included in this repository. You can turn to their homepage for downloading.
-2. The large-scale Tweets used to train DeepMoji are not released by Felbo et al. due to licensing restrictions. Therefore, we include the pre-trained DeepMoji released rather than the raw Tweet corpus in this repository.
-3. The large-scale GitHub data are collected by Lu et al. and not released publicly. After obtain their consent, in this repository, we release only the processed emoji-texts used to train our model, to increase reproducibility and replicability.
-
-## License
-This code and the pretrained model is licensed under the MIT license (https://mit-license.org).
->>>>>>> d1d4c9c3
+oid sha256:185a432a429fe99250ae23ff8793c411320028a3f121c250bde4b132bd1dfdb5
+size 4753